# KMS Plugin for Key Vault

[![CircleCI](https://circleci.com/gh/Azure/kubernetes-kms/tree/master.svg?style=svg)](https://circleci.com/gh/Azure/kubernetes-kms/tree/master)

Enables encryption at rest of your Kubernetes data in etcd using Azure Key Vault.

From the Kubernetes documentation on [Encrypting Secret Data at Rest]:

> *[KMS Plugin for Key Vault is]* the recommended choice for using a third party tool for key management. Simplifies key rotation, with a new data encryption key (DEK) generated for each encryption, and key encryption key (KEK) rotation controlled by the user.

⚠️ **NOTE**: Currently, KMS plugin for Key Vault does not support key rotation. If you create a new key version in KMS, decryption will fail since it won't match the key used for encryption when the cluster was created.

💡 **NOTE**: To integrate your application secrets from a key management system outside of Kubernetes, use [Key Vault FlexVolume].

## Features

* Use a key in Key Vault for etcd encryption
* Generate keys protected by a Hardware Security Module (HSM)
* Bring your own keys
* Store secrets, keys, and certs in etcd, but manage them as part of Kubernetes
* Restrict access using Kubernetes core concepts: RBAC, Service Accounts, and namespaces

## Getting Started

### Prerequisites

💡 Make sure you have a Kubernetes cluster version 1.10 or later, the minimum version that is supported by KMS Plugin for Key Vault.

### 🎁 aks-engine

[AKS Engine] creates customized Kubernetes clusters on Azure.

Follow the AKS Engine documentation about [Azure Key Vault Data Encryption] and refer to the [example cluster configuration] to create a Kubernetes cluster with KMS Plugin for Key Vault automatically configured. Once the cluster is running, there will be an Azure Key Vault containing a new key in the same resource group as the cluster.

### Azure Kubernetes Service (AKS)

Azure Kubernetes Service ([AKS]) creates managed, supported Kubernetes clusters on Azure.

<<<<<<< HEAD
AKS does encrypt secrets at rest, but keys are managed by the service and users cannot bring their own.
=======
### Azure Kubernetes Service (AKS) ###	
For more information about K8s secrets in AKS follow this [doc](https://docs.microsoft.com/en-us/azure/aks/concepts-security#kubernetes-secrets).
>>>>>>> 14b96b1d

## Verifying that Data is Encrypted

Now that your cluster has `--experimental-encryption-provider-config` turned on, it will encrypt the data in etcd. Let's verify that is working:

1. Create a new secret:

    ```bash
    kubectl create secret generic secret1 -n default --from-literal=mykey=mydata
    ```

2. Using `etcdctl`, read the secret from etcd:

    ```bash
    sudo ETCDCTL_API=3 etcdctl --cacert=/etc/kubernetes/certs/ca.crt --cert=/etc/kubernetes/certs/etcdclient.crt --key=/etc/kubernetes/certs/etcdclient.key get /registry/secrets/default/secret1
    ```

3. Check that the stored secret is prefixed with `k8s:enc:kms:v1:azurekmsprovider`. This indicates the Azure KMS provider has encrypted the data.

4. Verify the secret is decrypted correctly when retrieved via the Kubernetes API:

    ```bash
    kubectl get secrets secret1 -o yaml
    ```

    The output should match `mykey: bXlkYXRh`, which is the encoded data of `mydata`.

## Contributing

The KMS Plugin for Key Vault project welcomes contributions and suggestions. Please see [CONTRIBUTING](CONTRIBUTING.md) for details.

## Code of conduct

This project has adopted the [Microsoft Open Source Code of Conduct](https://opensource.microsoft.com/codeofconduct/). For more information, see the [Code of Conduct FAQ](https://opensource.microsoft.com/codeofconduct/faq) or contact [opencode@microsoft.com](mailto:opencode@microsoft.com) with any additional questions or comments.


[AKS]: https://azure.microsoft.com/services/kubernetes-service/
[AKS Engine]: https://github.com/Azure/aks-engine
[Azure Key Vault Data Encryption]: https://github.com/Azure/aks-engine/blob/master/docs/topics/features.md#azure-key-vault-data-encryption
[Encrypting Secret Data at Rest]: https://kubernetes.io/docs/tasks/administer-cluster/encrypt-data/#providers
[example cluster configuration]: https://github.com/Azure/aks-engine/blob/master/examples/kubernetes-config/kubernetes-keyvault-encryption.json
[Key Vault FlexVolume]: https://github.com/Azure/kubernetes-keyvault-flexvol<|MERGE_RESOLUTION|>--- conflicted
+++ resolved
@@ -36,12 +36,9 @@
 
 Azure Kubernetes Service ([AKS]) creates managed, supported Kubernetes clusters on Azure.
 
-<<<<<<< HEAD
+For more information about K8s secrets in AKS follow this [doc](https://docs.microsoft.com/en-us/azure/aks/concepts-security#kubernetes-secrets).
+
 AKS does encrypt secrets at rest, but keys are managed by the service and users cannot bring their own.
-=======
-### Azure Kubernetes Service (AKS) ###	
-For more information about K8s secrets in AKS follow this [doc](https://docs.microsoft.com/en-us/azure/aks/concepts-security#kubernetes-secrets).
->>>>>>> 14b96b1d
 
 ## Verifying that Data is Encrypted
 
